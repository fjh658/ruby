<<<<<<< HEAD
# Ruby hash tables with open addressing

* This is repository containing new Ruby hash tables with *open
  addressing* discussed on https://bugs.ruby-lang.org/issues/12142

* The actual code is on branch `hash_tables_with_open_addressing`.
  The branch `trunk` is Ruby trunk dated Aug. 28 on which branch
  `hash_tables_with_open_addressing` is based.

* Here is a performance comparison with latest *tables with chains*
  for collision resolution.  The average speed results are obtained on
  4.2GHz i7-4790K under FC21 by running:
  

```
ruby ../ruby/benchmark/driver.rb -p hash -r 3 -e trunk::<trunk-miniruby> -e yura::<yura-miniruby> -e mine::<mine-miniruby>|awk 'NF==3 && /hash/ {s+=$2;s2+=$3;n++;print} END{print s/n, s2/n}'
```

|Table                                           |Average speed up            |
:-----------------------------------------------:|---------------------------:|
 Trunk (max. 2^64 elems)                         | 1.0                        |
 Default tables with chains (max. 2^32 elems)    | 1.42                       |
 Above compiled for huge tables (max. 2^64 elems)| 1.37                       |
 Above + siphash24                               | 1.36                       |
 Open addressing tables (max. 2^64 elems)        | 1.45                       |
 

* The *tables with chains* are hash tables with chains used for
  collisions where table elements are stored in an array as in the
  *tables with open addressing* originally.  *Trunk* tables use lists
  to store all elements and traverse them.

  * The patch for *tables with chains* can be found on
    https://github.com/funny-falcon/ruby/compare/trunk...funny-falcon:st_table_with_array2.patch

* *Open addressing tables* potentially permit to have tables upto 2^64
  elements on 64-bit targets

* By default, the *tables with chains* permit to use tables with less
  < 2^32 elements.

  * If you need bigger tables you should compile MRI with non-zero
    macro `ENABLE_HUGEHASH` or use a special option during MRI
    configuration.  The third row gives the results when the tables
    is compiled with this macro.

  * The code with non-zero `ENABLE_HUGEHASH` results in 33% bigger
    elements in comparison with open-addressing table elements and the
    tables with chains with elements number < 2^32.  It means that
    traversing hash table elements (a pretty frequent operation in
    Ruby code) will be never faster for hash table with chains.

  * A Ruby developer meetings decided to have tables with > 2*32
    elements potentially (as CPYTHON for example).
  
* The *tables with chains* use siphash13 (1-iteration per element and
  3-final iterations).  Trunk and *open addressing tables* use slower
  siphash24 (2-iterations per element and 4-final iterations).  To
  compare apples to apples, the fourth row presents results for the
  *tables with chains* with siphash24.
  

# More detail results

* Trunk vs *tables with chains* and *open addressing tables*

```
bighash	        2.002	1.629
hash_aref_dsym	1.001	0.976
hash_aref_dsym_long	1.467	1.438
hash_aref_fix	1.001	1.056
hash_aref_flo	1.780	1.916
hash_aref_miss	1.051	1.203
hash_aref_str	1.081	1.312
hash_aref_sym	0.980	0.991
hash_aref_sym_long	1.033	1.046
hash_flatten	1.159	1.181
hash_ident_flo	0.956	0.952
hash_ident_num	0.973	0.975
hash_ident_obj	0.933	0.967
hash_ident_str	0.967	0.979
hash_ident_sym	0.945	0.971
hash_keys	2.878	2.836
hash_long	1.205	1.566
hash_shift	1.471	1.421
hash_shift_u16	1.448	1.375
hash_shift_u24	1.415	1.366
hash_shift_u32	1.394	1.351
hash_small2	1.106	1.047
hash_small4	1.101	1.054
hash_small8	2.125	2.350
hash_to_proc	0.979	1.026
hash_values	2.859	2.823
vm2_bighash*	3.134	3.233
                1.42385 1.44593
```

* Above but tables with chains compiled to have > 2^32 elements

```
bighash	        1.815	1.585
hash_aref_dsym	0.974	0.948
hash_aref_dsym_long	1.483	1.445
hash_aref_fix	1.019	1.055
hash_aref_flo	1.768	1.970
hash_aref_miss	0.987	1.167
hash_aref_str	1.092	1.355
hash_aref_sym	1.000	0.984
hash_aref_sym_long	1.031	1.044
hash_flatten	1.131	1.180
hash_ident_flo	0.979	0.989
hash_ident_num	1.007	1.005
hash_ident_obj	0.936	0.962
hash_ident_str	0.949	0.976
hash_ident_sym	0.942	0.991
hash_keys	2.545	2.791
hash_long	1.210	1.566
hash_shift	1.434	1.422
hash_shift_u16	1.468	1.396
hash_shift_u24	1.382	1.371
hash_shift_u32	1.388	1.357
hash_small2	0.997	1.048
hash_small4	1.007	1.058
hash_small8	2.000	2.359
hash_to_proc	0.978	1.026
hash_values	2.575	2.801
vm2_bighash*	2.952	3.293
                1.37219 1.44978
```

* Above plus tables with chains using siphash24

```
bighash	        1.808	1.611
hash_aref_dsym	0.977	0.954
hash_aref_dsym_long	1.465	1.426
hash_aref_fix	1.019	1.052
hash_aref_flo	1.752	1.918
hash_aref_miss	0.976	1.218
hash_aref_str	1.054	1.346
hash_aref_sym	1.015	0.989
hash_aref_sym_long	1.050	1.063
hash_flatten	1.129	1.179
hash_ident_flo	0.981	0.972
hash_ident_num	0.953	0.973
hash_ident_obj	0.907	0.934
hash_ident_str	0.977	0.969
hash_ident_sym	0.972	0.983
hash_keys	2.572	2.794
hash_long	1.004	1.564
hash_shift	1.427	1.422
hash_shift_u16	1.440	1.380
hash_shift_u24	1.396	1.371
hash_shift_u32	1.396	1.359
hash_small2	0.991	1.043
hash_small4	1.008	1.016
hash_small8	1.986	2.359
hash_to_proc	0.976	1.043
hash_values	2.593	2.798
vm2_bighash*	2.972	3.304
		1.36281 1.44593
```
=======
[![Build Status](https://travis-ci.org/ruby/ruby.svg)](https://travis-ci.org/ruby/ruby)
[![Build status](https://ci.appveyor.com/api/projects/status/0sy8rrxut4o0k960/branch/trunk?svg=true)](https://ci.appveyor.com/project/ruby/ruby/branch/trunk)

# What's Ruby

Ruby is the interpreted scripting language for quick and easy object-oriented
programming.  It has many features to process text files and to do system
management tasks (as in Perl).  It is simple, straight-forward, and
extensible.

## Features of Ruby

*   Simple Syntax
*   **Normal** Object-oriented Features (e.g. class, method calls)
*   **Advanced** Object-oriented Features (e.g. Mix-in, Singleton-method)
*   Operator Overloading
*   Exception Handling
*   Iterators and Closures
*   Garbage Collection
*   Dynamic Loading of Object Files (on some architectures)
*   Highly Portable (works on many Unix-like/POSIX compatible platforms as
    well as Windows, Mac OS X, Haiku, etc.) cf.
    https://bugs.ruby-lang.org/projects/ruby-trunk/wiki/SupportedPlatforms


## How to get Ruby

For a complete list of ways to install Ruby, including using third-party tools
like rvm, see:

https://www.ruby-lang.org/en/downloads/

The Ruby distribution files can be found on the following FTP site:

ftp://ftp.ruby-lang.org/pub/ruby/

The trunk of the Ruby source tree can be checked out with the following
command:

    $ svn co https://svn.ruby-lang.org/repos/ruby/trunk/ ruby

Or if you are using git then use the following command:

    $ git clone git://github.com/ruby/ruby.git

There are some other branches under development.  Try the following command
to see the list of branches:

    $ svn ls https://svn.ruby-lang.org/repos/ruby/branches/

Or if you are using git then use the following command:

    $ git ls-remote git://github.com/ruby/ruby.git

## Ruby home page

The URL of the Ruby home page is:

https://www.ruby-lang.org/

## Mailing list

There is a mailing list to talk about Ruby. To subscribe to this list, please
send the following phrase:

    subscribe

in the mail body (not subject) to the address
<mailto:ruby-talk-request@ruby-lang.org>.

## How to compile and install

This is what you need to do to compile and install Ruby:

1.  If you want to use Microsoft Visual C++ to compile ruby, read
    win32/README.win32 instead of this document.

2.  If `./configure` does not exist or is older than configure.in, run
    `autoconf` to (re)generate configure.

3.  Run `./configure`, which will generate `config.h` and `Makefile`.

    Some C compiler flags may be added by default depending on your
    environment.  Specify `optflags=..` and `warnflags=..` as necessary to
    override them.

4.  Edit `defines.h` if you need. Usually this step will not be needed.

5.  Remove comment mark(`#`) before the module names from `ext/Setup` (or add
    module names if not present), if you want to link modules statically.

    If you don't want to compile non static extension modules (probably on
    architectures which do not allow dynamic loading), remove comment mark
    from the line "`#option nodynamic`" in `ext/Setup`.

    Usually this step will not be needed.

6.  Run `make`.

7.  Optionally, run '`make check`' to check whether the compiled Ruby
    interpreter works well. If you see the message "`check succeeded`", your
    ruby works as it should (hopefully).

8.  Run '`make install`'

    This command will create the following directories and install files into
    them.

    *   `${DESTDIR}${prefix}/bin`
    *   `${DESTDIR}${prefix}/include/ruby-${MAJOR}.${MINOR}.${TEENY}`
    *   `${DESTDIR}${prefix}/include/ruby-${MAJOR}.${MINOR}.${TEENY}/${PLATFORM}`
    *   `${DESTDIR}${prefix}/lib`
    *   `${DESTDIR}${prefix}/lib/ruby`
    *   `${DESTDIR}${prefix}/lib/ruby/${MAJOR}.${MINOR}.${TEENY}`
    *   `${DESTDIR}${prefix}/lib/ruby/${MAJOR}.${MINOR}.${TEENY}/${PLATFORM}`
    *   `${DESTDIR}${prefix}/lib/ruby/site_ruby`
    *   `${DESTDIR}${prefix}/lib/ruby/site_ruby/${MAJOR}.${MINOR}.${TEENY}`
    *   `${DESTDIR}${prefix}/lib/ruby/site_ruby/${MAJOR}.${MINOR}.${TEENY}/${PLATFORM}`
    *   `${DESTDIR}${prefix}/lib/ruby/vendor_ruby`
    *   `${DESTDIR}${prefix}/lib/ruby/vendor_ruby/${MAJOR}.${MINOR}.${TEENY}`
    *   `${DESTDIR}${prefix}/lib/ruby/vendor_ruby/${MAJOR}.${MINOR}.${TEENY}/${PLATFORM}`
    *   `${DESTDIR}${prefix}/lib/ruby/gems/${MAJOR}.${MINOR}.${TEENY}`
    *   `${DESTDIR}${prefix}/share/man/man1`
    *   `${DESTDIR}${prefix}/share/ri/${MAJOR}.${MINOR}.${TEENY}/system`


    If Ruby's API version is '*x.y.z*', the `${MAJOR}` is '*x*', the
    `${MINOR}` is '*y*', and the `${TEENY}` is '*z*'.

    **NOTE**: teeny of the API version may be different from one of Ruby's
    program version

    You may have to be a super user to install ruby.


If you fail to compile ruby, please send the detailed error report with the
error log and machine/OS type, to help others.

Some extension libraries may not get compiled because of lack of necessary
external libraries and/or headers, then you will need to run '`make distclean-ext`'
to remove old configuration after installing them in such case.

## Copying

See the file [COPYING](COPYING).

## Feedback

Questions about the Ruby language can be asked on the Ruby-Talk mailing list
(https://www.ruby-lang.org/en/community/mailing-lists) or on websites like
(https://stackoverflow.com).

Bug reports should be filed at https://bugs.ruby-lang.org. Read [HowToReport] for more information.

[HowToReport]: https://bugs.ruby-lang.org/projects/ruby/wiki/HowToReport

##Contributing

See the file [CONTRIBUTING.md](CONTRIBUTING.md)


## The Author

Ruby was originally designed and developed by Yukihiro Matsumoto (Matz) in
1995.

<mailto:matz@ruby-lang.org>
>>>>>>> 03c9bc2b
<|MERGE_RESOLUTION|>--- conflicted
+++ resolved
@@ -1,4 +1,3 @@
-<<<<<<< HEAD
 # Ruby hash tables with open addressing
 
 * This is repository containing new Ruby hash tables with *open
@@ -160,173 +159,4 @@
 hash_values	2.593	2.798
 vm2_bighash*	2.972	3.304
 		1.36281 1.44593
-```
-=======
-[![Build Status](https://travis-ci.org/ruby/ruby.svg)](https://travis-ci.org/ruby/ruby)
-[![Build status](https://ci.appveyor.com/api/projects/status/0sy8rrxut4o0k960/branch/trunk?svg=true)](https://ci.appveyor.com/project/ruby/ruby/branch/trunk)
-
-# What's Ruby
-
-Ruby is the interpreted scripting language for quick and easy object-oriented
-programming.  It has many features to process text files and to do system
-management tasks (as in Perl).  It is simple, straight-forward, and
-extensible.
-
-## Features of Ruby
-
-*   Simple Syntax
-*   **Normal** Object-oriented Features (e.g. class, method calls)
-*   **Advanced** Object-oriented Features (e.g. Mix-in, Singleton-method)
-*   Operator Overloading
-*   Exception Handling
-*   Iterators and Closures
-*   Garbage Collection
-*   Dynamic Loading of Object Files (on some architectures)
-*   Highly Portable (works on many Unix-like/POSIX compatible platforms as
-    well as Windows, Mac OS X, Haiku, etc.) cf.
-    https://bugs.ruby-lang.org/projects/ruby-trunk/wiki/SupportedPlatforms
-
-
-## How to get Ruby
-
-For a complete list of ways to install Ruby, including using third-party tools
-like rvm, see:
-
-https://www.ruby-lang.org/en/downloads/
-
-The Ruby distribution files can be found on the following FTP site:
-
-ftp://ftp.ruby-lang.org/pub/ruby/
-
-The trunk of the Ruby source tree can be checked out with the following
-command:
-
-    $ svn co https://svn.ruby-lang.org/repos/ruby/trunk/ ruby
-
-Or if you are using git then use the following command:
-
-    $ git clone git://github.com/ruby/ruby.git
-
-There are some other branches under development.  Try the following command
-to see the list of branches:
-
-    $ svn ls https://svn.ruby-lang.org/repos/ruby/branches/
-
-Or if you are using git then use the following command:
-
-    $ git ls-remote git://github.com/ruby/ruby.git
-
-## Ruby home page
-
-The URL of the Ruby home page is:
-
-https://www.ruby-lang.org/
-
-## Mailing list
-
-There is a mailing list to talk about Ruby. To subscribe to this list, please
-send the following phrase:
-
-    subscribe
-
-in the mail body (not subject) to the address
-<mailto:ruby-talk-request@ruby-lang.org>.
-
-## How to compile and install
-
-This is what you need to do to compile and install Ruby:
-
-1.  If you want to use Microsoft Visual C++ to compile ruby, read
-    win32/README.win32 instead of this document.
-
-2.  If `./configure` does not exist or is older than configure.in, run
-    `autoconf` to (re)generate configure.
-
-3.  Run `./configure`, which will generate `config.h` and `Makefile`.
-
-    Some C compiler flags may be added by default depending on your
-    environment.  Specify `optflags=..` and `warnflags=..` as necessary to
-    override them.
-
-4.  Edit `defines.h` if you need. Usually this step will not be needed.
-
-5.  Remove comment mark(`#`) before the module names from `ext/Setup` (or add
-    module names if not present), if you want to link modules statically.
-
-    If you don't want to compile non static extension modules (probably on
-    architectures which do not allow dynamic loading), remove comment mark
-    from the line "`#option nodynamic`" in `ext/Setup`.
-
-    Usually this step will not be needed.
-
-6.  Run `make`.
-
-7.  Optionally, run '`make check`' to check whether the compiled Ruby
-    interpreter works well. If you see the message "`check succeeded`", your
-    ruby works as it should (hopefully).
-
-8.  Run '`make install`'
-
-    This command will create the following directories and install files into
-    them.
-
-    *   `${DESTDIR}${prefix}/bin`
-    *   `${DESTDIR}${prefix}/include/ruby-${MAJOR}.${MINOR}.${TEENY}`
-    *   `${DESTDIR}${prefix}/include/ruby-${MAJOR}.${MINOR}.${TEENY}/${PLATFORM}`
-    *   `${DESTDIR}${prefix}/lib`
-    *   `${DESTDIR}${prefix}/lib/ruby`
-    *   `${DESTDIR}${prefix}/lib/ruby/${MAJOR}.${MINOR}.${TEENY}`
-    *   `${DESTDIR}${prefix}/lib/ruby/${MAJOR}.${MINOR}.${TEENY}/${PLATFORM}`
-    *   `${DESTDIR}${prefix}/lib/ruby/site_ruby`
-    *   `${DESTDIR}${prefix}/lib/ruby/site_ruby/${MAJOR}.${MINOR}.${TEENY}`
-    *   `${DESTDIR}${prefix}/lib/ruby/site_ruby/${MAJOR}.${MINOR}.${TEENY}/${PLATFORM}`
-    *   `${DESTDIR}${prefix}/lib/ruby/vendor_ruby`
-    *   `${DESTDIR}${prefix}/lib/ruby/vendor_ruby/${MAJOR}.${MINOR}.${TEENY}`
-    *   `${DESTDIR}${prefix}/lib/ruby/vendor_ruby/${MAJOR}.${MINOR}.${TEENY}/${PLATFORM}`
-    *   `${DESTDIR}${prefix}/lib/ruby/gems/${MAJOR}.${MINOR}.${TEENY}`
-    *   `${DESTDIR}${prefix}/share/man/man1`
-    *   `${DESTDIR}${prefix}/share/ri/${MAJOR}.${MINOR}.${TEENY}/system`
-
-
-    If Ruby's API version is '*x.y.z*', the `${MAJOR}` is '*x*', the
-    `${MINOR}` is '*y*', and the `${TEENY}` is '*z*'.
-
-    **NOTE**: teeny of the API version may be different from one of Ruby's
-    program version
-
-    You may have to be a super user to install ruby.
-
-
-If you fail to compile ruby, please send the detailed error report with the
-error log and machine/OS type, to help others.
-
-Some extension libraries may not get compiled because of lack of necessary
-external libraries and/or headers, then you will need to run '`make distclean-ext`'
-to remove old configuration after installing them in such case.
-
-## Copying
-
-See the file [COPYING](COPYING).
-
-## Feedback
-
-Questions about the Ruby language can be asked on the Ruby-Talk mailing list
-(https://www.ruby-lang.org/en/community/mailing-lists) or on websites like
-(https://stackoverflow.com).
-
-Bug reports should be filed at https://bugs.ruby-lang.org. Read [HowToReport] for more information.
-
-[HowToReport]: https://bugs.ruby-lang.org/projects/ruby/wiki/HowToReport
-
-##Contributing
-
-See the file [CONTRIBUTING.md](CONTRIBUTING.md)
-
-
-## The Author
-
-Ruby was originally designed and developed by Yukihiro Matsumoto (Matz) in
-1995.
-
-<mailto:matz@ruby-lang.org>
->>>>>>> 03c9bc2b
+```