--- conflicted
+++ resolved
@@ -1359,16 +1359,7 @@
 VALUE
 rb_dbl_hash(double d)
 {
-<<<<<<< HEAD
     return LONG2FIX(rb_dbl_long_hash (d));
-=======
-    st_index_t hash;
-
-    /* normalize -0.0 to 0.0 */
-    if (d == 0.0) d = 0.0;
-    hash = rb_memhash(&d, sizeof(d));
-    return ST2FIX(hash);
->>>>>>> b6c846d1
 }
 
 VALUE
