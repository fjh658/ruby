--- conflicted
+++ resolved
@@ -1,4 +1,3 @@
-<<<<<<< HEAD
 Wed Nov  2 23:22:05 2016  Vladimir Makarov  <vmakarov@redhat.com>
 
 	* st.c (features): Decrease # bins two times for tables < 2*32 for
@@ -127,7 +126,7 @@
 	* benchmark/bm_hash_small4.rb: New.
 	* benchmark/bm_hash_small8.rb: New.
 	* benchmark/{bm_bighash.rb, bm_hash_long.rb}: New.
-=======
+
 Thu Nov  3 21:45:00 2016  Kenta Murata  <mrkn@mrkn.jp>
 
 	* ext/bigdecimal/bigdecimal.c: Import changes from ruby/bigdecimal
@@ -1480,7 +1479,6 @@
 	  the SIGSEGV is received when the process is in userland.
 	  Note that ip in the stack should be used if the signal is received
 	  when it is in kernel (when it is calling syscall) [Bug #12711]
->>>>>>> b6c846d1
 
 Sat Aug 27 10:26:14 2016  Nobuyoshi Nakada  <nobu@ruby-lang.org>
 
